--- conflicted
+++ resolved
@@ -444,26 +444,6 @@
         assert_not_zero, assert_not_equal)
     from starkware.cairo.common.registers import get_ap
 
-<<<<<<< HEAD
-Unpacking
----------
-
-The values returned by a function can be ignored, or bound, to either a reference or local
-variable. The ``_`` character is used to handle returned values that are ignored.
-Consider the function ``foo()`` that returns two values, ``7`` and ``5`` in that order.
-
-.. tested-code:: cairo syntax_unpacking
-
-    let (a, b) = foo() #  Two references bound (a=7, b=5).
-
-    let (_, b) = foo() #  One reference bound (b=5).
-
-    let (local a, local b) = foo() #  Two locals bound (a=7, b=5).
-
-    let (local a, _) = foo() #  One local bound (a=7).
-
-For more information see :ref:`return_values_unpacking`.
-=======
 Program input
 -------------
 
@@ -479,4 +459,22 @@
         # provided in the .json file.
         a = program_input['user_ids']
     %}
->>>>>>> 876f7e44
+
+Unpacking
+---------
+
+The values returned by a function can be ignored, or bound, to either a reference or local
+variable. The ``_`` character is used to handle returned values that are ignored.
+Consider the function ``foo()`` that returns two values, ``7`` and ``5`` in that order.
+
+.. tested-code:: cairo syntax_unpacking
+
+    let (a, b) = foo() #  Two references bound (a=7, b=5).
+
+    let (_, b) = foo() #  One reference bound (b=5).
+
+    let (local a, local b) = foo() #  Two locals bound (a=7, b=5).
+
+    let (local a, _) = foo() #  One local bound (a=7).
+
+For more information see :ref:`return_values_unpacking`.