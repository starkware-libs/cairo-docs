--- conflicted
+++ resolved
@@ -445,7 +445,6 @@
         assert_not_zero, assert_not_equal)
     from starkware.cairo.common.registers import get_ap
 
-<<<<<<< HEAD
 Segments
 --------
 
@@ -460,7 +459,7 @@
 * ``0:3``, memory address 3 within segment 0.
 * ``1:7``, memory address 7 within segment 1.
 * ``2:12``, memory address 12 within segment 2.
-=======
+
 Program input
 -------------
 
@@ -476,4 +475,3 @@
         # provided in the .json file.
         a = program_input['user_ids']
     %}
->>>>>>> 876f7e44
