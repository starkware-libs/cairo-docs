Syntax
======

This page summarizes the syntax of Cairo. For more information, refer to the "Hello, Cairo"
and "How Cairo Works" tutorials.

Comments
--------

Text can be inserted into the body of Cairo programs to document notes about the code.
The commented text is annotated with the ``#`` character. Text after this character is ignored by
the compiler.

.. tested-code:: cairo syntax_comments

    # Comments can be placed before, after or within code blocks.
    func main():
        # The hash character signals that this line is a comment.
        # This line will also not run as code. The next line will.
        let x = 9
        return ()
    end

Each comment spreads until the end of the line. In order to write a multiline comment, prefix all
the comment lines with ``#``.

Punctuation
-----------

The punctuation marks used in Cairo are described below:

*   ``(`` ``)`` (parentheses, round brackets). Used in a function declaration and in a tuple
    declaration.
*   ``{`` ``}`` (braces, curly braces, curly brackets). Used in a declaration of implicit
    arguments.
*   ``[`` ``]`` (brackets, square brackets). Standalone brackets represent the value at a
    particular address location (such as the allocation pointer, ``[ap]``). Brackets following a
    pointer or a tuple act as a subscript operator, where ``x[2]`` represents the element with
    index ``2`` in ``x``.
*   ``*`` Single asterisk. Refers to the pointer of an expression.
*   ``; ap++`` Used to increment the allocation pointer ``ap`` by one after the preceeding
    instruction has finished.
*   ``%`` Percent sign. Appears at the start of a directive, such as ``%builtins`` or ``%lang``.
*   ``%[`` ``%]`` Represents python literals.
*   ``%{`` ``%}`` Represents python hints.
*   ``_`` (underscore, underline). A placeholder to handle values that are not used, such as an
    unused function return value.

.. _syntax_type:

Type system
-----------

Cairo have the following types:

* ``felt`` -- a field element (see :ref:`field_elements`).
* ``MyStruct`` where ``MyStruct`` is a :ref:`struct <syntax_structs>` name.
* A tuple -- For example ``(a, b)`` where ``a`` and ``b`` are types (see :ref:`syntax_tuples`).
* ``T*`` where ``T`` is any type -- a pointer to type ``T``. For example: ``MyStruct*`` or
  ``felt**``.

Expressions
-----------

An expression in Cairo is one of the following:

* An integer literal (e.g., ``5``). Considered as of type ``felt``.
* An identifier (a :ref:`constant <syntax_const>` or a :ref:`reference <syntax_reference>`).
  E.g., ``my_identifier``, ``struct_name.member_name``, ``reference_name.member_name``.
* An address register: ``ap`` or ``fp``. Both have type ``felt``.
* ``x + y``, ``x - y``, ``x * y``, ``x / y``, ``-x`` where ``x`` and ``y`` are expressions.
* ``(x)`` where ``x`` is an expression -- same as ``x``
  (allows to control operator precedence in the expression).
* ``[x]`` where ``x`` is an expression -- represents the value of the member at the address ``x``.
  If ``x`` is of type ``T*`` then ``[x]`` is of type ``T``.
* ``&x`` where ``x`` is an expression -- represents the address of the expression ``x``.
  For example, ``&[x]`` is ``x``.
* ``cast(x, T)`` where ``x`` is an expression and ``T`` is a type -- same as ``x``, except that
  the type is changed to ``T``. For example, ``cast(10, MyStruct*)`` is ``10``, thought as a pointer
  to a ``MyStruct`` instance.

.. _syntax_const:

Constants
---------

You can define a constant value as follows:

.. tested-code:: cairo syntax_consts

    const CONSTANT_NAME = const_value

``const_value`` must be an expression that evaluates to an integer (field element) at compile time.
For example: ``5`` or ``4 + 2 * VAL`` where ``VAL`` is another constant.

.. _syntax_reference:

References
----------

A reference can be defined as follows:

.. tested-code:: cairo syntax_reference

    let ref_name : ref_type = ref_expr

where ``ref_type`` is a type and ``ref_expr`` is some Cairo expression.

A reference can be rebound, which means that different expressions may be assigned to the same
reference. See :ref:`reference_rebinding`. For example:

.. tested-code:: cairo syntax_reference_rebinding

    let a = 7  # a is initially bound to the expression 7.
    let a = 8  # a is now bound to the expression 8.

References can be revoked, which means that either:

*   There is a conflict between the expression assigned to a reference at two different places in
    the code (for example, due to an ``if`` statement. See example below).
*   The reference is ``ap``-based (e.g., temporary variables or return values from a function
    call), and the change in ap (between the definition and usage) cannot be deduced at compile
    time.

See :ref:`revoked_references` for more information.

.. tested-code:: cairo syntax_revoked_references

    func foo(x):
        # The compiler cannot deduce whether the if or the else
        # block will be executed.
        if x == 0:
            let a = 23
        else:
            let a = 8
        end

        # 'a' cannot be accessed, because it has
        # conflicting values: 23 vs 8.

        return ()
    end

Locals
------

Local variables are defined using the keyword ``local``. Cairo places local variables relative to
the frame pointer (fp), and thus their values will not be revoked. See :ref:`local_vars` for more
information.

.. tested-code:: cairo syntax_local

    local a = 3

Any function that uses a local variable, must have the ``alloc_locals`` instruction at the beginning
of the function. This instruction is responsible for allocating the memory cells used by the local
variables.

.. tested-code:: cairo syntax_alloc_locals

    func foo():
        alloc_locals
        local a = 3
        return ()
    end

If the address of a local variable is needed, the value of a reference named ``fp`` must be set to
the value of the frame pointer. This can be done by the statement
``let (__fp__, _) = get_fp_and_pc()``. See :ref:`retrieving_registers` for more information.

.. _syntax_structs:

Structs
-------

You can define a struct as follows:

.. tested-code:: cairo structs

    struct MyStruct:
        member first_member : felt
        member second_member : MyStruct*
    end

Each member is defined using the syntax ``member <member_name> : <member_type>``.

The struct has a size, which is the sum of the sizes of its members.
The size can be retrieved using ``MyStruct.SIZE``.

Each member is assigned an offset from the beginning of the struct.
The first member is assigned offset 0,
the second is assigned offset according to the size of the first member and so on.
The offset can be retrieved using ``MyStruct.member_name``.
For example, ``MyStruct.first_member == 0`` and ``MyStruct.second_member == 1``
(since the size of ``felt`` is 1).

Pointers
--------

A pointer is used to signify the address of the first field element in the memory of an element.
The pointer can be used to access the element in an efficient manner. For example, a function
may accept a pointer as an argument, and then access the element at the address of the pointer.
The following example shows how to use this type of expression to access a tuple element:

.. tested-code:: cairo syntax_pointer

    from starkware.cairo.common.registers import get_fp_and_pc

    # Accepts a pointer called my_tuple.
    func foo(my_tuple : felt*):
        # 'my_tuple' points to the 'numbers' tuple.
        let a = my_tuple[1]  # a = 2
        return ()
    end

    func main():
        alloc_locals
        # Get the value of the fp register.
        let (__fp__, _) = get_fp_and_pc()
        # Define a tuple.
        local numbers : (felt, felt, felt) = (1, 2, 3)
        # Send the address of the 'numbers' tuple.
        foo(&numbers)
        return ()
    end

.. test::

    from starkware.cairo.lang.compiler.cairo_compile import compile_cairo

    PRIME = 2**64 + 13
    code = codes['syntax_pointer']
    compile_cairo(code, PRIME)

The above example shows how ``foo()`` accepts a pointer, which is then used to access the tuple.
Passing an argument as a pointer, instead of by value, may be cheaper.

Struct constructor
------------------

Once a struct has been defined, a constructor can be used to declare an instance of that struct as
follows:

.. tested-code:: cairo struct-constructor0

    let struct_instance = MyStruct(
        first_member=value0, second_member=value1)

Members must be declared in order of appearance. Struct constructors may be nested as follows:

.. tested-code:: cairo struct-constructor1

    let struct1 = A(v=value0, w=B(x=value1, y=value2))

Where ``A`` is a struct with members ``v`` and ``w`` and ``B`` is a struct with members ``x`` and
``y``.

Arrays
------

Arrays can be defined as a pointer (``felt*``) to the first element of the array. As an array is
populated, the elements take up contiguous memory cells. The ``alloc()`` function is used to
define a memory segment that expands its size whenever each new element in the array is written.

.. tested-code:: cairo syntax_array

    from starkware.cairo.common.alloc import alloc

    # An array of felts.
    local felt_array : felt*
    # An array of structs.
    let (local struct_array : MyStruct*) = alloc()
    # Populate the first element with a struct.
    assert struct_array[0] = MyStruct(
        first_member=1, second_member=2)

.. test::

    from starkware.cairo.lang.compiler.cairo_compile import compile_cairo

    PRIME = 2**64 + 13
    code = codes['syntax_array']
    code = f"""
        struct MyStruct:
            member first_member : felt
            member second_member : felt
        end
        func main():
            alloc_locals
            {code}
            ret
        end
    """
    program = compile_cairo(code, PRIME)

Each element uses the same amount of memory cells and may be accessed by a zero based index
as follows:

.. tested-code:: cairo array_index

    assert felt_array[2] = 85  # (1)

    let a = struct_array[1].first_member  # (2)

Where: (1) the third element in the array is assigned the value ``85``, and (2) ``a``
is bound to a value from the second struct in the array of structs.

.. _syntax_tuples:

Tuples
------

A tuple is a finite, ordered, unchangeable list of elements. It is represented as a
comma-separated list of elements enclosed by parentheses (e.g., ``(3, x)``).
Their elements may be of any combination of valid :ref:`types <syntax_type>`. A tuple
that contains only one element must be defined in one of the two following ways: the element is
a named tuple or has a trailing comma. When a tuple is passed as an argument, the type of each
element may be specified on a per-element basis (e.g., ``my_tuple : (felt, felt, MyStruct)``).
Tuple values may be accessed with a zero-based index in brackets ``[index]``, including access to
nested tuple elements as shown below.

.. tested-code:: cairo syntax_tuples

    # A tuple with three elements.
    local tuple0 : (felt, felt, felt) = (7, 9, 13)
    local tuple1 : (felt) = (5,)  # (5) is not a valid tuple.
    # A named tuple does not require a trailing comma.
    local tuple2 : (felt) = (a=5)
    # Tuple contains another tuple.
    local tuple3 : (felt, (felt, felt, felt), felt) = (1, tuple0, 5)
    local tuple4 : ((felt, (felt, felt, felt), felt), felt, felt) = (
        tuple3, 2, 11)
    let a = tuple0[2]  # let a = 13.
    let b = tuple4[0][1][2]  # let b = 13.

.. test::

    from starkware.cairo.lang.compiler.cairo_compile import compile_cairo

    PRIME = 2**64 + 13
    code = codes['syntax_tuples']
    code = f'func main():\n alloc_locals \n {code}\n ret \n end'
    compile_cairo(code, PRIME)

Functions
---------

You can define a function as follows:

.. tested-code:: cairo syntax_function

    func func_name{implicit_arg1 : felt, implicit_arg2 : felt*}(
            arg1 : felt, arg2 : MyStruct*) -> (
            ret1 : felt, fet2 : felt):
        # Function body.
    end

The implicit argument part ``{implicit_arg1 : felt, implicit_arg2 : felt*}``
and the return value ``(ret1 : felt, fet2 : felt)`` are optional.

For more information about functions see :ref:`functions` and :ref:`implicit_arguments`.

Return statement
----------------

A function must end with a ``return`` statement, which takes the following form:

.. tested-code:: cairo syntax_return

    return (ret1=val1, ret2=val2)

Return values may either be positional or named, where positional values are identified
by the order in which they appear in the ``-> ()`` syntax. Positional arguments
must appear before named arguments.

.. tested-code:: cairo syntax_return_position

    # Permitted.
    return (2, b=3)  # positional, named.

    # Not permitted.
    # return (a=2, 3)  # named, positional.

Function return values
----------------------

A function can return values to the caller function. The return values are
designated by the ``-> ()`` syntax.

.. tested-code:: cairo syntax_return_val

    func my_function() -> (a, b):
        return (2, b=3)
    end

    func main():
        let (val_a, val_b) = my_function()
        return ()
    end

Functions can specify that a return value should be of a specific type.
The function below returns two values, ``a``, a value of type ``felt``
and ``b``, a pointer.

.. tested-code:: cairo syntax_return_val_typed

    func my_function() -> (a : felt, b : felt*):
    end

Call statement
--------------

You can call a function in the following ways:

.. tested-code:: cairo syntax_function_call

    foo(x=1, y=2)  # (1)
    let x = foo(x=1, y=2)  # (2)
    let (ret1, ret2) = foo(x=1, y=2)  # (3)
    return foo(x=1, y=2)  # (4)

Option (1) can be used when there is no return value or it should be ignored.

Option (2) binds ``x`` to the return value struct.

Option (3) unpacks the return value into ``ret1`` and ``ret2``.

Option (4) is a tail recursion -- after ``foo`` returns, the calling function returns the
same return value.

Literals
--------

Cairo allows using python code in order to specify constants, using the ``%[ ... %]`` syntax.
Evaluation is preformed during compilation. Note that, unlike hints, the soundness of the
program may rely on the correct evaluation of those literals, as constants eventually
become an explicit part of the program. This feature is experimental and may be
removed/restricted in future versions.

.. tested-code:: cairo syntax_literals

    let a = %[ 2 * 2 %]  # Equivalent to `let a = 4`.

    let b = %[ pow(8, 2) %]  # Equivalent to `let b = 64`.

    let c = %[ len([6, 7, 8, 9]) %]  # Equivalent to `let c = 4`.

Library imports
---------------

<<<<<<< HEAD
Library functions are imported at the top of the file or right below the ``%builtins`` directive if
it is used. The statement consists of the module name and the functions to ``import`` from it.
Multiple functions from the same library can be separated by commas. Functions from different
libraries are imported on different lines. Cairo searches each module in a default directory
path and in any additional paths specified at compile time. See :ref:`import_search_path`
for more information.
=======
Library functions are imported at the top of the file or right below the ``%builtins``
directive if it is used. The statement consists of the module name and the functions to
``import`` from it. Multiple functions from the same library can be separated by commas.
Functions from different libraries are imported on different lines. Cairo searches each
module in a default directory path and in any additional paths specified at compile time.
See :ref:`import_search_path` for more information.
>>>>>>> b50f42c7

.. tested-code:: cairo syntax_library_imports

    %builtins output pedersen
    from starkware.cairo.common.math import (
        assert_not_zero, assert_not_equal)
    from starkware.cairo.common.registers import get_ap

<<<<<<< HEAD
Builtins
--------

Builtin declarations appear at the top of the Cairo code file. They are declared with the
``%builtins`` directive, followed by the name of the builtins.
A builtin is utilized by writing the inputs to a dedicated memory segment accessed via the
builtin pointer. The builtin directive adds those pointers as
parameters to main (abstracted in StarkNet contracts), which can then be passed to any
function making use of them.

Pointer names follow the convention ``<builtin name>_ptr``
and pointer types can be found in the ``cairo_builtins``
module of the common library. The builtins, and their respective pointer expressions and
pointer types are are listed below.

-   ``output``, for writing program output which appears explicitly in an execution proof.
    Access with a pointer to type ``felt``.
-   ``pedersen``, for computing the Pedersen hash function. Access with a pointer to
    type ``HashBuiltin``.
-   ``range_check``, for checking that a field element is within a range ``[0, 2^128)``,
    and doing various comparisons.
    Due to historical reasons, unlike ``output_ptr``, the ``range_check_ptr`` passed as an
    argument to main is of type ``felt`` rather than ``felt*``.
-   ``ecdsa``, for verifying ECDSA signatures. Access with a pointer to type ``SignatureBuiltin``.
-   ``bitwise``, for performing bitwise operations on felts. Access with a pointer to
    type ``BitwiseBuiltin``.

Below is a function, ``foo()``, which accepts all five builtins, illustrating their
different pointers and pointer types. Note that the pointers must be passed in the
same order that they appear in the ``%builtins`` directive and that the order follows
the convention:

1. ``output``.
2. ``pedersen``.
3. ``range_check``.
4. ``ecdsa``.
5. ``bitwise``.

.. tested-code:: cairo syntax_builtins

    %builtins output pedersen range_check ecdsa bitwise

    from starkware.cairo.common.cairo_builtins import (
        BitwiseBuiltin, HashBuiltin, SignatureBuiltin)

    func main{
            output_ptr : felt*, pedersen_ptr : HashBuiltin*,
            range_check_ptr, ecdsa_ptr : SignatureBuiltin*,
            bitwise_ptr : BitwiseBuiltin*}():
        # Code body here.
        return ()
    end

For more information about builtins see :ref:`builtins`, and the ``cairo_builtins``
section in the common library.

..  TODO (perama, 06/06/21): Add link to common library once merged.
    (:ref:`common_library_cairo_builtins` )
=======
Segments
--------

When running the Cairo code, the memory is separated into different sections called segments.
For example, each builtin occupies a different memory segment. The memory locations are
designated by two numbers, a segment index and an offset in the segment.
In this format, these numbers are separated by a colon ``:``.
When the program ends, the segments are glued and each value of the form ``*:*``
is replaced with a number. See :ref:`segments` for more information. Some examples
of segments and their interpretation are listed below:

* ``0:3``, memory address 3 within segment 0.
* ``1:7``, memory address 7 within segment 1.
* ``2:12``, memory address 12 within segment 2.
>>>>>>> b50f42c7

Program input
-------------

Program inputs can be accessed within hints using the (hint) variable ``program_input``.
A Cairo program can be run with the ``--program_input`` flag, which allows providing a json
input file that can be referenced inside the hints.
See :ref:`program_inputs` for more information.

.. tested-code:: cairo syntax_program_inputs

    %{
        # Sets the python variable `a` to a list of user_ids
        # provided in the .json file.
        a = program_input['user_ids']
<<<<<<< HEAD
    %}
=======
    %}

Program output
--------------

Cairo programs can share information with the verifier using outputs. Whenever the program
wishes to communicate information to the verifier, it can do so by writing it to a designated
memory segment which can be accessed by using the output builtin. Instead of directly handling
the output pointer, one can call the ``serialize_word()`` library function which abstracts
this from the user. Note that in real applications there is only need to output information
if it's meaningful in some way for the verifier. See :ref:`here <program_output>` for more
information.

The following program outputs two values, 7 and 13.

.. tested-code:: cairo syntax_program_output

    %builtins output

    from starkware.cairo.common.serialize import serialize_word

    func main{output_ptr : felt*}():
        serialize_word(7)
        serialize_word(13)
        return ()
    end

The following program excerpt outlines how a program may output a struct.

.. tested-code:: cairo syntax_program_output_struct

    %builtins output

    struct MyStruct:
        member a : felt
        member b : felt
    end

    func main{output_ptr : felt*}():
        let output = cast(output_ptr, MyStruct*)
        assert [output] = MyStruct(a=3, b=4)
        let output_ptr = output_ptr + MyStruct.SIZE
        return ()
    end

Hints
-----

Python code can be invoked with the ``%{`` ``%}`` block called a hint, which is executed right
before the next Cairo instruction. The hint can interact
with the program's variables/memory as shown in the following code sample.
Note that the hint is not actually part of the Cairo program,
and can thus be replaced by a malicious prover. We can run a Cairo program with
the ``--program_input`` flag, which allows providing a json input file that
can be referenced inside a hint.

.. tested-code:: cairo syntax_hints

    alloc_locals
    %{ memory[ap] = 100 %}  # Assign to memory.
    [ap] = [ap]; ap++  # Increment ap after using it in the hint.
    assert [ap - 1] = 100  # Assert the value has some property.

    local a
    let b = 7
    %{
        # Assigns the value '9' to the local variable 'a'.
        ids.a = 3 ** 2
        c = ids.b * 2  # Read a reference inside a hint.
    %}

Note that you can access the address of a pointer to a struct using ``ids.struct_ptr.address_``
and you can use ``memory[addr]`` for the value of the memory cell at address ``addr``.

Unpacking
---------

The values returned by a function can be ignored, or bound, to either a reference or local
variable. The ``_`` character is used to handle returned values that are ignored.
Consider the function ``foo()`` that returns two values.

.. tested-code:: cairo syntax_unpacking

    let (a, b) = foo()
    let (_, b) = foo()
    let (local a, local b) = foo()
    let (local a, _) = foo()

For more information see :ref:`return_values_unpacking`.
>>>>>>> b50f42c7
<|MERGE_RESOLUTION|>--- conflicted
+++ resolved
@@ -448,21 +448,12 @@
 Library imports
 ---------------
 
-<<<<<<< HEAD
-Library functions are imported at the top of the file or right below the ``%builtins`` directive if
-it is used. The statement consists of the module name and the functions to ``import`` from it.
-Multiple functions from the same library can be separated by commas. Functions from different
-libraries are imported on different lines. Cairo searches each module in a default directory
-path and in any additional paths specified at compile time. See :ref:`import_search_path`
-for more information.
-=======
 Library functions are imported at the top of the file or right below the ``%builtins``
 directive if it is used. The statement consists of the module name and the functions to
 ``import`` from it. Multiple functions from the same library can be separated by commas.
 Functions from different libraries are imported on different lines. Cairo searches each
 module in a default directory path and in any additional paths specified at compile time.
 See :ref:`import_search_path` for more information.
->>>>>>> b50f42c7
 
 .. tested-code:: cairo syntax_library_imports
 
@@ -471,7 +462,6 @@
         assert_not_zero, assert_not_equal)
     from starkware.cairo.common.registers import get_ap
 
-<<<<<<< HEAD
 Builtins
 --------
 
@@ -530,7 +520,7 @@
 
 ..  TODO (perama, 06/06/21): Add link to common library once merged.
     (:ref:`common_library_cairo_builtins` )
-=======
+
 Segments
 --------
 
@@ -545,7 +535,6 @@
 * ``0:3``, memory address 3 within segment 0.
 * ``1:7``, memory address 7 within segment 1.
 * ``2:12``, memory address 12 within segment 2.
->>>>>>> b50f42c7
 
 Program input
 -------------
@@ -561,9 +550,6 @@
         # Sets the python variable `a` to a list of user_ids
         # provided in the .json file.
         a = program_input['user_ids']
-<<<<<<< HEAD
-    %}
-=======
     %}
 
 Program output
@@ -653,4 +639,3 @@
     let (local a, _) = foo()
 
 For more information see :ref:`return_values_unpacking`.
->>>>>>> b50f42c7
