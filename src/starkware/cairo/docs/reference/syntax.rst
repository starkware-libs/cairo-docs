--- conflicted
+++ resolved
@@ -493,7 +493,6 @@
         a = program_input['user_ids']
     %}
 
-<<<<<<< HEAD
 Program output
 --------------
 
@@ -536,7 +535,7 @@
         let output_ptr = output_ptr + MyStruct.SIZE
         return ()
     end
-=======
+
 Hints
 -----
 
@@ -581,4 +580,3 @@
     let (local a, _) = foo()
 
 For more information see :ref:`return_values_unpacking`.
->>>>>>> 3f46d5c0
