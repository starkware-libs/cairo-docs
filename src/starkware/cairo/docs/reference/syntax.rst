--- conflicted
+++ resolved
@@ -444,7 +444,6 @@
         assert_not_zero, assert_not_equal)
     from starkware.cairo.common.registers import get_ap
 
-<<<<<<< HEAD
 Implicit arguments
 ------------------
 
@@ -461,7 +460,7 @@
     end
 
 For more information about builtins see :ref:`implicit_arguments`
-=======
+
 Program input
 -------------
 
@@ -477,4 +476,3 @@
         # provided in the .json file.
         a = program_input['user_ids']
     %}
->>>>>>> 876f7e44
