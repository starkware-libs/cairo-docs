--- conflicted
+++ resolved
@@ -444,7 +444,22 @@
         assert_not_zero, assert_not_equal)
     from starkware.cairo.common.registers import get_ap
 
-<<<<<<< HEAD
+Program input
+-------------
+
+Program inputs can be accessed within hints using the (hint) variable ``program_input``.
+A Cairo program can be run with the ``--program_input`` flag, which allows providing a json
+input file that can be referenced inside the hints.
+See :ref:`program_inputs` for more information.
+
+.. tested-code:: cairo syntax_program_inputs
+
+    %{
+        # Sets the python variable `a` to a list of user_ids
+        # provided in the .json file.
+        a = program_input['user_ids']
+    %}
+
 Jumps
 -----
 
@@ -473,21 +488,4 @@
       return (result=1)
   end
 
-See :ref:`non_deterministic_jumps` for more information.
-=======
-Program input
--------------
-
-Program inputs can be accessed within hints using the (hint) variable ``program_input``.
-A Cairo program can be run with the ``--program_input`` flag, which allows providing a json
-input file that can be referenced inside the hints.
-See :ref:`program_inputs` for more information.
-
-.. tested-code:: cairo syntax_program_inputs
-
-    %{
-        # Sets the python variable `a` to a list of user_ids
-        # provided in the .json file.
-        a = program_input['user_ids']
-    %}
->>>>>>> 876f7e44
+See :ref:`non_deterministic_jumps` for more information.