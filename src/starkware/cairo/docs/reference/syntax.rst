--- conflicted
+++ resolved
@@ -191,7 +191,6 @@
 For example, ``MyStruct.first_member == 0`` and ``MyStruct.second_member == 1``
 (since the size of ``felt`` is 1).
 
-<<<<<<< HEAD
 Pointers
 --------
 
@@ -216,7 +215,7 @@
 The above example shows how ``foo`` accepts a pointer, which is then used to access the tuple.
 Cairo programs have permanent memory, so a pointer to an element is a common pattern to access that
 element in a another context.
-=======
+
 Struct constructor
 ------------------
 
@@ -236,8 +235,6 @@
 
 Where ``A`` is a struct with members ``v`` and ``w`` and ``B`` is a struct with members ``x`` and
 ``y``.
-
->>>>>>> 79b75cea
 
 Functions
 ---------
@@ -266,7 +263,6 @@
 
    return (ret1=val1, ret2=val2)
 
-
 Call statement
 --------------
 
