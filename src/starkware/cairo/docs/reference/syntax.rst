--- conflicted
+++ resolved
@@ -523,11 +523,7 @@
 For more information about builtins see :ref:`builtins`, and the ``cairo_builtins``
 section in the common library.
 
-<<<<<<< HEAD
-..  TODO (perama, 06/06/21): Add link to common library once merged.
-=======
 ..  TODO(perama, 06/06/2021): Add link to common library once merged.
->>>>>>> e9df15c7
     (:ref:`common_library_cairo_builtins` )
 
 Segments
@@ -647,8 +643,4 @@
     let (local a, local b) = foo()
     let (local a, _) = foo()
 
-<<<<<<< HEAD
-For more information see :ref:`return_values_unpacking`.
-=======
-For more information see :ref:`return_values_unpacking`.
->>>>>>> e9df15c7
+For more information see :ref:`return_values_unpacking`.