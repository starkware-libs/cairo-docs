Syntax
======

This page summarizes the syntax of Cairo. For more information, refer to the "Hello, Cairo"
and "How Cairo Works" tutorials.

Comments
--------

Text can be inserted into the body of Cairo programs to document notes about the code.
The commented text is annotated with the ``#`` character. Text after this character is ignored by
the compiler.

.. tested-code:: cairo syntax_comments

    # Comments can be placed before, after or within code blocks.
    func main():
        # The hash character signals that this line is a comment.
        # This line will also not run as code. The next line will.
        let x = 9
        return ()
    end

Each comment spreads until the end of the line. In order to write a multiline comment, prefix all
the comment lines with ``#``.

Punctuation
-----------

The punctuation marks used in Cairo are described below:

*   ``(`` ``)`` (parentheses, round brackets). Used in a function declaration and in a tuple
    declaration.
*   ``{`` ``}`` (braces, curly braces, curly brackets). Used in a declaration of implicit
    arguments.
*   ``[`` ``]`` (brackets, square brackets). Standalone brackets represent the value at a
    particular address location (such as the allocation pointer, ``[ap]``). Brackets following a
    pointer or a tuple act as a subscript operator, where ``x[2]`` represents the element with
    index ``2`` in ``x``.
*   ``*`` Single asterisk. Refers to the pointer of an expression.
*   ``; ap++`` Used to increment the allocation pointer ``ap`` by one after the preceeding
    instruction has finished.
*   ``%`` Percent sign. Appears at the start of a directive, such as ``%builtins`` or ``%lang``.
*   ``%[`` ``%]`` Represents python literals.
*   ``%{`` ``%}`` Represents python hints.
*   ``_`` (underscore, underline). A placeholder to handle values that are not used, such as an
    unused function return value.

.. _syntax_type:

Type system
-----------

Cairo have the following types:

* ``felt`` -- a field element (see :ref:`field_elements`).
* ``MyStruct`` where ``MyStruct`` is a :ref:`struct <syntax_structs>` name.
* A tuple -- For example ``(a, b)`` where ``a`` and ``b`` are types (see :ref:`syntax_tuples`).
* ``T*`` where ``T`` is any type -- a pointer to type ``T``. For example: ``MyStruct*`` or
  ``felt**``.

Expressions
-----------

An expression in Cairo is one of the following:

* An integer literal (e.g., ``5``). Considered as of type ``felt``.
* An identifier (a :ref:`constant <syntax_const>` or a :ref:`reference <syntax_reference>`).
  E.g., ``my_identifier``, ``struct_name.member_name``, ``reference_name.member_name``.
* An address register: ``ap`` or ``fp``. Both have type ``felt``.
* ``x + y``, ``x - y``, ``x * y``, ``x / y``, ``-x`` where ``x`` and ``y`` are expressions.
* ``(x)`` where ``x`` is an expression -- same as ``x``
  (allows to control operator precedence in the expression).
* ``[x]`` where ``x`` is an expression -- represents the value of the member at the address ``x``.
  If ``x`` is of type ``T*`` then ``[x]`` is of type ``T``.
* ``&x`` where ``x`` is an expression -- represents the address of the expression ``x``.
  For example, ``&[x]`` is ``x``.
* ``cast(x, T)`` where ``x`` is an expression and ``T`` is a type -- same as ``x``, except that
  the type is changed to ``T``. For example, ``cast(10, MyStruct*)`` is ``10``, thought as a pointer
  to a ``MyStruct`` instance.

.. _syntax_const:

Constants
---------

You can define a constant value as follows:

.. tested-code:: cairo syntax_consts

    const CONSTANT_NAME = const_value

``const_value`` must be an expression that evaluates to an integer (field element) at compile time.
For example: ``5`` or ``4 + 2 * VAL`` where ``VAL`` is another constant.

.. _syntax_reference:

References
----------

A reference can be defined as follows:

.. tested-code:: cairo syntax_reference

    let ref_name : ref_type = ref_expr

where ``ref_type`` is a type and ``ref_expr`` is some Cairo expression.

A reference can be rebound, which means that different expressions may be assigned to the same
reference. See :ref:`reference_rebinding`. For example:

.. tested-code:: cairo syntax_reference_rebinding

    let a = 7  # a is initially bound to the expression 7.
    let a = 8  # a is now bound to the expression 8.

References can be revoked, which means that either:

*   There is a conflict between the expression assigned to a reference at two different places in
    the code (for example, due to an ``if`` statement. See example below).
*   The reference is ``ap``-based (e.g., temporary variables or return values from a function
    call), and the change in ap (between the definition and usage) cannot be deduced at compile
    time.

See :ref:`revoked_references` for more information.

.. tested-code:: cairo syntax_revoked_references

    func foo():
        let x = 0

        # The Prover may choose to enter the if or the else statement.
        if x == 0:
            let a = 23
        else:
            let a = 8
        end

        # A cannot be accessed, because it has conflicting values: 23 vs 8.

        return ()
    end

Locals
------

Local variables are defined using the keyword ``local``. Cairo places local variables relative to
the frame pointer (fp), and thus their values will not be revoked. See :ref:`local_vars` for more
information.

.. tested-code:: cairo syntax_local

    local a = 3

Any function that uses a local variable, must have the ``alloc_locals`` instruction at the beginning
of the function. This instruction is responsible for allocating the memory cells used by the local
variables.

.. tested-code:: cairo syntax_alloc_locals

    func foo():
        alloc_locals
        local a = 3
        return ()
    end

If the address of a local variable is needed, the value of a reference named ``fp`` must be set to
the value of the frame pointer. This can be done by the statement
``let (__fp__, _) = get_fp_and_pc()``. See :ref:`retrieving_registers` for more information.

.. _syntax_structs:

Structs
-------

You can define a struct as follows:

.. tested-code:: cairo structs

    struct MyStruct:
        member first_member : felt
        member second_member : MyStruct*
    end

Each member is defined using the syntax ``member <member_name> : <member_type>``.

The struct has a size, which is the sum of the sizes of its members.
The size can be retrieved using ``MyStruct.SIZE``.

Each member is assigned an offset from the beginning of the struct.
The first member is assigned offset 0,
the second is assigned offset according to the size of the first member and so on.
The offset can be retrieved using ``MyStruct.member_name``.
For example, ``MyStruct.first_member == 0`` and ``MyStruct.second_member == 1``
(since the size of ``felt`` is 1).

Pointers
--------

A pointer is used to signify the address of the first field element in the memory of an element.
The pointer can be used to access the element in an efficient manner. For example, a function
may accept a pointer as an argument, and then access the element at the address of the pointer.
The following example shows how to use this type of expression to access a tuple element:

.. tested-code:: cairo syntax_pointer

    from starkware.cairo.common.registers import get_fp_and_pc

    # Accepts a pointer called my_tuple.
    func foo(my_tuple : felt*):
        # 'my_tuple' points to the 'numbers' tuple.
        let a = my_tuple[1]  # a = 2
        return ()
    end

    func main():
        alloc_locals
        # Get the value of the fp register.
        let (__fp__, _) = get_fp_and_pc()
        # Define a tuple.
        local numbers : (felt, felt, felt) = (1, 2, 3)
        # Send the address of the 'numbers' tuple.
        foo(&numbers)
        return ()
    end

.. test::

    from starkware.cairo.lang.compiler.cairo_compile import compile_cairo

    PRIME = 2**64 + 13
    code = codes['syntax_pointer']
    compile_cairo(code, PRIME)

The above example shows how ``foo()`` accepts a pointer, which is then used to access the tuple.
Passing an argument as a pointer, instead of by value, may be cheaper.

Struct constructor
------------------

Once a struct has been defined, a constructor can be used to declare an instance of that struct as
follows:

.. tested-code:: cairo struct-constructor0

    let struct_instance = MyStruct(
        first_member=value0, second_member=value1)

Members must be declared in order of appearance. Struct constructors may be nested as follows:

.. tested-code:: cairo struct-constructor1

    let struct1 = A(v=value0, w=B(x=value1, y=value2))

Where ``A`` is a struct with members ``v`` and ``w`` and ``B`` is a struct with members ``x`` and
``y``.

.. _syntax_tuples:

Tuples
------

A tuple is a finite, ordered, unchangeable list of elements. It is represented as a
comma-separated list of elements enclosed by parentheses (e.g., ``(3, x)``).
Their elements may be of any combination of valid :ref:`types <syntax_type>`. A tuple
that contains only one element must be defined in one of the two following ways: the element is
a named tuple or has a trailing comma. When a tuple is passed as an argument, the type of each
element may be specified on a per-element basis (e.g., ``my_tuple : (felt, felt, MyStruct)``).
Tuple values may be accessed with a zero-based index in brackets ``[index]``, including access to
nested tuple elements as shown below.

.. tested-code:: cairo syntax_tuples

    # A tuple with three elements.
    local tuple0 : (felt, felt, felt) = (7, 9, 13)
    local tuple1 : (felt) = (5,)  # (5) is not a valid tuple.
    # A named tuple does not require a trailing comma.
    local tuple2 : (felt) = (a=5)
    # Tuple contains another tuple.
    local tuple3 : (felt, (felt, felt, felt), felt) = (1, tuple0, 5)
    local tuple4 : ((felt, (felt, felt, felt), felt), felt, felt) = (
        tuple3, 2, 11)
    let a = tuple0[2]  # let a = 13.
    let b = tuple4[0][1][2]  # let b = 13.

.. test::

    from starkware.cairo.lang.compiler.cairo_compile import compile_cairo

    PRIME = 2**64 + 13
    code = codes['syntax_tuples']
    code = f'func main():\n alloc_locals \n {code}\n ret \n end'
    compile_cairo(code, PRIME)

Functions
---------

You can define a function as follows:

.. tested-code:: cairo syntax_function

    func func_name{implicit_arg1 : felt, implicit_arg2 : felt*}(
            arg1 : felt, arg2 : MyStruct*) -> (
            ret1 : felt, fet2 : felt):
        # Function body.
    end

The implicit argument part ``{implicit_arg1 : felt, implicit_arg2 : felt*}``
and the return value ``(ret1 : felt, fet2 : felt)`` are optional.

For more information about functions see :ref:`functions` and :ref:`implicit_arguments`.

Return statement
----------------

A function must end with a ``return`` statement, which takes the following form:

.. tested-code:: cairo syntax_function_return

    return (ret1=val1, ret2=val2)

Call statement
--------------

You can call a function in the following ways:

.. tested-code:: cairo syntax_function_call

    foo(x=1, y=2)  # (1)
    let x = foo(x=1, y=2)  # (2)
    let (ret1, ret2) = foo(x=1, y=2)  # (3)
    return foo(x=1, y=2)  # (4)

Option (1) can be used when there is no return value or it should be ignored.

Option (2) binds ``x`` to the return value struct.

Option (3) unpacks the return value into ``ret1`` and ``ret2``.

Option (4) is a tail recursion -- after ``foo`` returns, the calling function returns the
same return value.

Library imports
---------------

Library functions are imported at the top of the file or right below the ``%builtins`` directive if
it is used. The statement consists of the module name and the functions to ``import`` from it.
Multiple functions from the same library can be separated by commas. Functions from different libraries
are imported on different lines. Cairo searches each module in a default directory path and in
any additional paths specified at compile time. See :ref:`import_search_path` for more information.

.. tested-code:: cairo syntax_library_imports

    %builtins output pedersen
<<<<<<< HEAD
    from starkware.cairo.common.math import assert_not_zero, assert_not_equal
    from starkware.cairo.common.registers import get_ap

Unpacking
---------

The values returned by a function can be ignored, or bound, to either a reference or local expression.
The ``_`` character is used to handle returned values that are ignored. Consider the function
``foo()`` that returns two values, ``7`` and ``5`` in that order.

.. tested-code:: cairo syntax_unpacking

    let (a, b) = foo() # Two references bound (a=7, b=5).

    let (_, b) = foo() # One reference bound (b=5).

    let (local a, local b) = foo() # Two locals bound (a=7, b=5)

    let (local a, _) = foo() # One local bound (a=7)

For more information see :ref:`return_values_unpacking`.
=======
    from starkware.cairo.common.math import (
        assert_not_zero, assert_not_equal)
    from starkware.cairo.common.registers import get_ap
>>>>>>> be5f336b
<|MERGE_RESOLUTION|>--- conflicted
+++ resolved
@@ -352,8 +352,8 @@
 .. tested-code:: cairo syntax_library_imports
 
     %builtins output pedersen
-<<<<<<< HEAD
-    from starkware.cairo.common.math import assert_not_zero, assert_not_equal
+    from starkware.cairo.common.math import (
+        assert_not_zero, assert_not_equal)
     from starkware.cairo.common.registers import get_ap
 
 Unpacking
@@ -373,9 +373,4 @@
 
     let (local a, _) = foo() # One local bound (a=7)
 
-For more information see :ref:`return_values_unpacking`.
-=======
-    from starkware.cairo.common.math import (
-        assert_not_zero, assert_not_equal)
-    from starkware.cairo.common.registers import get_ap
->>>>>>> be5f336b
+For more information see :ref:`return_values_unpacking`.