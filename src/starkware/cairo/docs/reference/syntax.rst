Syntax
======

This page summarizes the syntax of Cairo. For more information, refer to the "Hello, Cairo"
and "How Cairo Works" tutorials.

Comments
--------

Text can be inserted into the body of Cairo programs to document notes about the code.
The commented text is annotated with the ``#`` character. Text after this character is ignored by
the compiler.

.. tested-code:: cairo syntax_comments

    # Comments can be placed before, after or within code blocks.
    func main():
        # The hash character signals that this line is a comment.
        # This line will also not run as code. The next line will.
        let x = 9
        return ()
    end

Each comment spreads until the end of the line. In order to write a multiline comment, prefix all
the comment lines with ``#``.

Punctuation
-----------

The punctuation marks used in Cairo are described below:

*   ``(`` ``)`` (parentheses, round brackets). Used in a function declaration and in a tuple
    declaration.
*   ``{`` ``}`` (braces, curly braces, curly brackets). Used in a declaration of implicit
    arguments.
*   ``[`` ``]`` (brackets, square brackets). Standalone brackets represent the value at a
    particular address location (such as the allocation pointer, ``[ap]``). Brackets following a
    pointer or a tuple act as a subscript operator, where ``x[2]`` represents the element with
    index ``2`` in ``x``.
*   ``*`` Single asterisk. Refers to the pointer of an expression.
*   ``; ap++`` Used to increment the allocation pointer ``ap`` by one after the preceeding
    instruction has finished.
*   ``%`` Percent sign. Appears at the start of a directive, such as ``%builtins`` or ``%lang``.
*   ``%[`` ``%]`` Represents python literals.
*   ``%{`` ``%}`` Represents python hints.
*   ``_`` (underscore, underline). A placeholder to handle values that are not used, such as an
    unused function return value.

.. _syntax_type:

Type system
-----------

Cairo have the following types:

* ``felt`` -- a field element (see :ref:`field_elements`).
* ``MyStruct`` where ``MyStruct`` is a :ref:`struct <syntax_structs>` name.
* A tuple -- For example ``(a, b)`` where ``a`` and ``b`` are types (see :ref:`syntax_tuples`).
* ``T*`` where ``T`` is any type -- a pointer to type ``T``. For example: ``MyStruct*`` or
  ``felt**``.

Expressions
-----------

An expression in Cairo is one of the following:

* An integer literal (e.g., ``5``). Considered as of type ``felt``.
* An identifier (a :ref:`constant <syntax_const>` or a :ref:`reference <syntax_reference>`).
  E.g., ``my_identifier``, ``struct_name.member_name``, ``reference_name.member_name``.
* An address register: ``ap`` or ``fp``. Both have type ``felt``.
* ``x + y``, ``x - y``, ``x * y``, ``x / y``, ``-x`` where ``x`` and ``y`` are expressions.
* ``(x)`` where ``x`` is an expression -- same as ``x``
  (allows to control operator precedence in the expression).
* ``[x]`` where ``x`` is an expression -- represents the value of the member at the address ``x``.
  If ``x`` is of type ``T*`` then ``[x]`` is of type ``T``.
* ``&x`` where ``x`` is an expression -- represents the address of the expression ``x``.
  For example, ``&[x]`` is ``x``.
* ``cast(x, T)`` where ``x`` is an expression and ``T`` is a type -- same as ``x``, except that
  the type is changed to ``T``. For example, ``cast(10, MyStruct*)`` is ``10``, thought as a pointer
  to a ``MyStruct`` instance.

.. _syntax_const:

Constants
---------

You can define a constant value as follows:

.. tested-code:: cairo syntax_consts

    const CONSTANT_NAME = const_value

``const_value`` must be an expression that evaluates to an integer (field element) at compile time.
For example: ``5`` or ``4 + 2 * VAL`` where ``VAL`` is another constant.

.. _syntax_reference:

References
----------

A reference can be defined as follows:

.. tested-code:: cairo syntax_reference

    let ref_name : ref_type = ref_expr

where ``ref_type`` is a type and ``ref_expr`` is some Cairo expression.

A reference can be rebound, which means that different expressions may be assigned to the same
reference. See :ref:`reference_rebinding`. For example:

.. tested-code:: cairo syntax_reference_rebinding

    let a = 7  # a is initially bound to the expression 7.
    let a = 8  # a is now bound to the expression 8.

References can be revoked, which means that either:

*   There is a conflict between the expression assigned to a reference at two different places in
    the code (for example, due to an ``if`` statement. See example below).
*   The reference is ``ap``-based (e.g., temporary variables or return values from a function
    call), and the change in ap (between the definition and usage) cannot be deduced at compile
    time.

See :ref:`revoked_references` for more information.

.. tested-code:: cairo syntax_revoked_references

    func foo():
        let x = 0

        # The Prover may choose to enter the if or the else statement.
        if x == 0:
            let a = 23
        else:
            let a = 8
        end

        # A cannot be accessed, because it has conflicting values: 23 vs 8.

        return ()
    end

Locals
------

Local variables are defined using the keyword ``local``. Cairo places local variables relative to
the frame pointer (fp), and thus their values will not be revoked. See :ref:`local_vars` for more
information.

.. tested-code:: cairo syntax_local

    local a = 3

Any function that uses a local variable, must have the ``alloc_locals`` instruction at the beginning
of the function. This instruction is responsible for allocating the memory cells used by the local
variables.

.. tested-code:: cairo syntax_alloc_locals

    func foo():
        alloc_locals
        local a = 3
        return ()
    end

If the address of a local variable is needed, the value of a reference named ``fp`` must be set to
the value of the frame pointer. This can be done by the statement
``let (__fp__, _) = get_fp_and_pc()``. See :ref:`retrieving_registers` for more information.

.. _syntax_structs:

Structs
-------

You can define a struct as follows:

.. tested-code:: cairo structs

    struct MyStruct:
        member first_member : felt
        member second_member : MyStruct*
    end

Each member is defined using the syntax ``member <member_name> : <member_type>``.

The struct has a size, which is the sum of the sizes of its members.
The size can be retrieved using ``MyStruct.SIZE``.

Each member is assigned an offset from the beginning of the struct.
The first member is assigned offset 0,
the second is assigned offset according to the size of the first member and so on.
The offset can be retrieved using ``MyStruct.member_name``.
For example, ``MyStruct.first_member == 0`` and ``MyStruct.second_member == 1``
(since the size of ``felt`` is 1).

Struct constructor
------------------

Once a struct has been defined, a constructor can be used to declare an instance of that struct as
follows:

.. tested-code:: cairo struct-constructor0

    let struct_instance = MyStruct(
        first_member=value0, second_member=value1)

Members must be declared in order of appearance. Struct constructors may be nested as follows:

.. tested-code:: cairo struct-constructor1

    let struct1 = A(v=value0, w=B(x=value1, y=value2))

Where ``A`` is a struct with members ``v`` and ``w`` and ``B`` is a struct with members ``x`` and
``y``.

<<<<<<< HEAD
Arrays
------

Arrays can be defined as a pointer (``felt*``) to the first element in the memory. As an array is
populated, the elements take up contiguous memory cells. The ``alloc()`` function is used to
define a memory segment that can be used to allocate more memory for each new element in the array.

.. tested-code:: cairo syntax_array

    from starkware.cairo.common.alloc import alloc

    local felt_array : felt*  # an array of integers
    let (local struct_array : MyStruct*) = alloc()  # An array of structs
    # Populate the first element with a struct.
    assert struct_array[0] = MyStruct(first_member=1, second_member=2)
=======
.. _syntax_tuples:

Tuples
------

A tuple is a finite, ordered, unchangeable list of elements. It is represented as a
comma-separated list of elements enclosed by parentheses (e.g., ``(3, x)``).
Their elements may be of any combination of valid :ref:`types <syntax_type>`. A tuple
that contains only one element must be defined in one of the two following ways: the element is
a named tuple or has a trailing comma. When a tuple is passed as an argument, the type of each
element may be specified on a per-element basis (e.g., ``my_tuple : (felt, felt, MyStruct)``).
Tuple values may be accessed with a zero-based index in brackets ``[index]``, including access to
nested tuple elements as shown below.

.. tested-code:: cairo syntax_tuples

    # A tuple with three elements.
    local tuple0 : (felt, felt, felt) = (7, 9, 13)
    local tuple1 : (felt) = (5,)  # (5) is not a valid tuple.
    # A named tuple does not require a trailing comma.
    local tuple2 : (felt) = (a=5)
    # Tuple contains another tuple.
    local tuple3 : (felt, (felt, felt, felt), felt) = (1, tuple0, 5)
    local tuple4 : ((felt, (felt, felt, felt), felt), felt, felt) = (
        tuple3, 2, 11)
    let a = tuple0[2]  # let a = 13.
    let b = tuple4[0][1][2]  # let b = 13.
>>>>>>> bcefb496

.. test::

    from starkware.cairo.lang.compiler.cairo_compile import compile_cairo

    PRIME = 2**64 + 13
<<<<<<< HEAD
    code = codes['syntax_array']
    code = f'''struct MyStruct: \n member first_member : felt
        \n member second_member : felt \n end
        \n func main(): \n alloc_locals \n {code} \n ret \n end
        '''
    program = compile_cairo(code, PRIME)

Each element uses the same quantity of memory and may be accessed by a zero based index as follows:

.. tested-code:: cairo array_index

    assert felt_array[2] = 85  # (1)

    let a = struct_array[1].first_member  # (2)

Where: (1) the third element in the array is set to the ``felt`` ``85``, and (2) ``a`` is bound to
a value from the second struct in the array of structs.
=======
    code = codes['syntax_tuples']
    code = f'func main():\n alloc_locals \n {code}\n ret \n end'
    compile_cairo(code, PRIME)
>>>>>>> bcefb496

Functions
---------

You can define a function as follows:

.. tested-code:: cairo syntax_function

    func func_name{implicit_arg1 : felt, implicit_arg2 : felt*}(
            arg1 : felt, arg2 : MyStruct*) -> (
            ret1 : felt, fet2 : felt):
        # Function body.
    end

The implicit argument part ``{implicit_arg1 : felt, implicit_arg2 : felt*}``
and the return value ``(ret1 : felt, fet2 : felt)`` are optional.

For more information about functions see :ref:`functions` and :ref:`implicit_arguments`.

Return statement
----------------

A function must end with a ``return`` statement, which takes the following form:

.. tested-code:: cairo syntax_function_return

    return (ret1=val1, ret2=val2)


Call statement
--------------

You can call a function in the following ways:

.. tested-code:: cairo syntax_function_call

    foo(x=1, y=2)  # (1)
    let x = foo(x=1, y=2)  # (2)
    let (ret1, ret2) = foo(x=1, y=2)  # (3)
    return foo(x=1, y=2)  # (4)

Option (1) can be used when there is no return value or it should be ignored.

Option (2) binds ``x`` to the return value struct.

Option (3) unpacks the return value into ``ret1`` and ``ret2``.

Option (4) is a tail recursion -- after ``foo`` returns, the calling function returns the
same return value.

Library imports
---------------

Library functions are imported at the top of the file or right below the ``%builtins`` directive if
it is used. The statement consists of the module name and the functions to ``import`` from it.
Multiple functions from the same library can be separated by commas. Functions from different libraries
are imported on different lines. Cairo searches each module in a default directory path and in
any additional paths specified at compile time. See :ref:`import_search_path` for more information.

.. tested-code:: cairo syntax_library_imports

    %builtins output pedersen
    from starkware.cairo.common.math import (
        assert_not_zero, assert_not_equal)
    from starkware.cairo.common.registers import get_ap<|MERGE_RESOLUTION|>--- conflicted
+++ resolved
@@ -214,7 +214,6 @@
 Where ``A`` is a struct with members ``v`` and ``w`` and ``B`` is a struct with members ``x`` and
 ``y``.
 
-<<<<<<< HEAD
 Arrays
 ------
 
@@ -230,7 +229,30 @@
     let (local struct_array : MyStruct*) = alloc()  # An array of structs
     # Populate the first element with a struct.
     assert struct_array[0] = MyStruct(first_member=1, second_member=2)
-=======
+
+.. test::
+
+    from starkware.cairo.lang.compiler.cairo_compile import compile_cairo
+
+    PRIME = 2**64 + 13
+    code = codes['syntax_array']
+    code = f'''struct MyStruct: \n member first_member : felt
+        \n member second_member : felt \n end
+        \n func main(): \n alloc_locals \n {code} \n ret \n end
+        '''
+    program = compile_cairo(code, PRIME)
+
+Each element uses the same quantity of memory and may be accessed by a zero based index as follows:
+
+.. tested-code:: cairo array_index
+
+    assert felt_array[2] = 85  # (1)
+
+    let a = struct_array[1].first_member  # (2)
+
+Where: (1) the third element in the array is set to the ``felt`` ``85``, and (2) ``a`` is bound to
+a value from the second struct in the array of structs.
+
 .. _syntax_tuples:
 
 Tuples
@@ -258,36 +280,9 @@
         tuple3, 2, 11)
     let a = tuple0[2]  # let a = 13.
     let b = tuple4[0][1][2]  # let b = 13.
->>>>>>> bcefb496
-
-.. test::
-
-    from starkware.cairo.lang.compiler.cairo_compile import compile_cairo
-
-    PRIME = 2**64 + 13
-<<<<<<< HEAD
-    code = codes['syntax_array']
-    code = f'''struct MyStruct: \n member first_member : felt
-        \n member second_member : felt \n end
-        \n func main(): \n alloc_locals \n {code} \n ret \n end
-        '''
-    program = compile_cairo(code, PRIME)
-
-Each element uses the same quantity of memory and may be accessed by a zero based index as follows:
-
-.. tested-code:: cairo array_index
-
-    assert felt_array[2] = 85  # (1)
-
-    let a = struct_array[1].first_member  # (2)
-
-Where: (1) the third element in the array is set to the ``felt`` ``85``, and (2) ``a`` is bound to
-a value from the second struct in the array of structs.
-=======
     code = codes['syntax_tuples']
     code = f'func main():\n alloc_locals \n {code}\n ret \n end'
     compile_cairo(code, PRIME)
->>>>>>> bcefb496
 
 Functions
 ---------
