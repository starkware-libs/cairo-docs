--- conflicted
+++ resolved
@@ -4645,23 +4645,6 @@
     )
 
 
-<<<<<<< HEAD
-# TODO(mkaput, 22/04/2022): Implement using references as range() arguments.
-# TODO(mkaput, 22/04/2022): Implement using references in loop body.
-
-
-def test_nested_for():
-    code = """
-func main():
-    for i in range(100):
-        let z = i
-        for j in range(101):
-            let y = j
-            for k in range(102):
-                let x = k
-            end
-        end
-=======
 def test_for_reference_body_vars():
     code = """
 func main():
@@ -4670,7 +4653,6 @@
     local y = 11
     for i in range(5), local(x, y):
         tempvar f = x * y + 456
->>>>>>> e3d13d29
     end
     ret
 end
@@ -4679,32 +4661,6 @@
     assert (
         program.format()
         == """\
-<<<<<<< HEAD
-[ap] = 0; ap++
-call rel 3
-ret
-[ap] = [fp + (-3)] + (-100); ap++
-jmp rel 11 if [ap + (-1)] != 0
-[ap] = 0; ap++
-call rel 8
-[ap] = [fp + (-3)] + 1; ap++
-call rel -10
-ret
-ret
-[ap] = [fp + (-3)] + (-101); ap++
-jmp rel 11 if [ap + (-1)] != 0
-[ap] = 0; ap++
-call rel 8
-[ap] = [fp + (-3)] + 1; ap++
-call rel -10
-ret
-ret
-[ap] = [fp + (-3)] + (-102); ap++
-jmp rel 7 if [ap + (-1)] != 0
-[ap] = [fp + (-3)] + 1; ap++
-call rel -6
-ret
-=======
 ap += 2
 [fp] = 10
 [fp + 1] = 11
@@ -4722,20 +4678,11 @@
 [ap] = [fp + (-4)]; ap++
 [ap] = [fp + (-3)]; ap++
 call rel -12
->>>>>>> e3d13d29
-ret
-"""
-    )
-
-
-<<<<<<< HEAD
-def test_alloc_locals_in_for_loop_body():
-    code = """
-func main():
-    for i in range(5):
-        alloc_locals
-        local f = i
-=======
+ret
+"""
+    )
+
+
 def test_for_range_unbound_stop():
     verify_exception(
         """
@@ -4837,7 +4784,6 @@
 func foo{implicit_ptr : felt*}():
     for i in range(5):
         write(i)
->>>>>>> e3d13d29
     end
     ret
 end
@@ -4846,18 +4792,6 @@
     assert (
         program.format()
         == """\
-<<<<<<< HEAD
-[ap] = 0; ap++
-call rel 3
-ret
-ap += 1
-[ap] = [fp + (-3)] + (-5); ap++
-jmp rel 8 if [ap + (-1)] != 0
-[fp] = [fp + (-3)]
-[ap] = [fp + (-3)] + 1; ap++
-call rel -9
-ret
-=======
 [fp + (-4)] = [fp + (-3)]
 ret
 [ap] = [fp + (-3)]; ap++
@@ -4873,7 +4807,35 @@
 call rel -16
 [ap] = [fp + (-3)] + 1; ap++
 call rel -12
->>>>>>> e3d13d29
+ret
+"""
+    )
+
+
+def test_alloc_locals_in_for_loop_body():
+    code = """
+func main():
+    for i in range(5):
+        alloc_locals
+        local f = i
+    end
+    ret
+end
+"""
+    program = preprocess_str(code=code, prime=PRIME)
+    assert (
+        program.format()
+        == """\
+[ap] = 0; ap++
+call rel 3
+ret
+ap += 1
+[ap] = [fp + (-3)] + (-5); ap++
+jmp rel 3 if [ap + (-1)] != 0
+ret
+[fp] = [fp + (-3)]
+[ap] = [fp + (-3)] + 1; ap++
+call rel -10
 ret
 """
     )