--- conflicted
+++ resolved
@@ -4645,7 +4645,6 @@
     )
 
 
-<<<<<<< HEAD
 def test_for_reference_body_vars():
     code = """
 func main():
@@ -4654,9 +4653,163 @@
     local y = 11
     for i in range(5), local(x, y):
         tempvar f = x * y + 456
-=======
-# TODO(mkaput, 22/04/2022): Implement using references as range() arguments.
-# TODO(mkaput, 22/04/2022): Implement using references in loop body.
+    end
+    ret
+end
+"""
+    program = preprocess_str(code=code, prime=PRIME)
+    assert (
+        program.format()
+        == """\
+ap += 2
+[fp] = 10
+[fp + 1] = 11
+[ap] = 0; ap++
+[ap] = [fp]; ap++
+[ap] = [fp + 1]; ap++
+call rel 3
+ret
+[ap] = [fp + (-5)] + (-5); ap++
+jmp rel 12 if [ap + (-1)] != 0
+[ap] = [fp + (-4)] * [fp + (-3)]; ap++
+[ap] = [ap + (-1)] + 456; ap++
+[ap] = [fp + (-5)] + 1; ap++
+[ap] = [fp + (-4)]; ap++
+[ap] = [fp + (-3)]; ap++
+call rel -11
+ret
+ret
+"""
+    )
+
+
+def test_for_range_unbound_stop():
+    verify_exception(
+        """
+func main():
+    alloc_locals
+    local stop = 5
+    for i in range(stop):
+        [ap] = i * 456
+    end
+    ret
+end
+""",
+        """
+file:?:?: Unknown identifier 'stop'.
+    for i in range(stop):
+                   ^**^
+""",
+    )
+
+
+def test_for_range_unbound_step():
+    verify_exception(
+        """
+func main():
+    alloc_locals
+    local step = 2
+    for i in range(0, 5, step):
+        [ap] = i * 456
+    end
+    ret
+end
+""",
+        """
+file:?:?: Unknown identifier 'step'.
+    for i in range(0, 5, step):
+                         ^**^
+""",
+    )
+
+
+def test_for_unbound_body_var():
+    verify_exception(
+        """
+func main():
+    alloc_locals
+    local x = 2
+    for i in range(5):
+        [ap] = x; ap++
+    end
+    ret
+end
+""",
+        """
+file:?:?: Unknown identifier 'x'.
+        [ap] = x; ap++
+               ^
+""",
+    )
+
+
+def test_for_compiles_same_independent_of_binding_layout():
+    code_a = """
+func main():
+    alloc_locals
+    local x = 5
+    local y = 2
+    for i in range(10), local(x, y):
+        tempvar f = i * x + y
+    end
+    ret
+end
+"""
+    code_b = """
+func main():
+    alloc_locals
+    local x = 5
+    local y = 2
+    for i in range(10), local(x), local(y):
+        tempvar f = i * x + y
+    end
+    ret
+end
+"""
+    assert (
+        preprocess_str(code=code_a, prime=PRIME).format()
+        == preprocess_str(code=code_b, prime=PRIME).format()
+    )
+
+
+def test_for_access_implicit_arguments():
+    code = """
+func write{implicit_ptr : felt*}(value):
+    let implicit = implicit_ptr
+    let implicit_ptr = implicit_ptr + 1
+    implicit = value
+    ret
+end
+
+func foo{implicit_ptr : felt*}():
+    for i in range(5):
+        write(i)
+    end
+    ret
+end
+"""
+    program = preprocess_str(code=code, prime=PRIME)
+    assert (
+        program.format()
+        == """\
+[fp + (-4)] = [fp + (-3)]
+ret
+[ap] = [fp + (-3)]; ap++
+[ap] = 0; ap++
+call rel 3
+ret
+[ap] = [fp + (-3)] + (-5); ap++
+jmp rel 11 if [ap + (-1)] != 0
+[ap] = [fp + (-4)]; ap++
+[ap] = [fp + (-3)]; ap++
+call rel -14
+[ap] = [fp + (-3)] + 1; ap++
+call rel -10
+ret
+[ap] = [fp + (-4)]; ap++
+ret
+"""
+    )
 
 
 def test_nested_for():
@@ -4670,7 +4823,6 @@
                 let x = k
             end
         end
->>>>>>> 6ffbeb3c
     end
     ret
 end
@@ -4679,154 +4831,6 @@
     assert (
         program.format()
         == """\
-<<<<<<< HEAD
-ap += 2
-[fp] = 10
-[fp + 1] = 11
-[ap] = 0; ap++
-[ap] = [fp]; ap++
-[ap] = [fp + 1]; ap++
-call rel 3
-ret
-[ap] = [fp + (-5)] + (-5); ap++
-jmp rel 12 if [ap + (-1)] != 0
-[ap] = [fp + (-4)] * [fp + (-3)]; ap++
-[ap] = [ap + (-1)] + 456; ap++
-[ap] = [fp + (-5)] + 1; ap++
-[ap] = [fp + (-4)]; ap++
-[ap] = [fp + (-3)]; ap++
-call rel -11
-ret
-ret
-"""
-    )
-
-
-def test_for_range_unbound_stop():
-    verify_exception(
-        """
-func main():
-    alloc_locals
-    local stop = 5
-    for i in range(stop):
-        [ap] = i * 456
-    end
-    ret
-end
-""",
-        """
-file:?:?: Unknown identifier 'stop'.
-    for i in range(stop):
-                   ^**^
-""",
-    )
-
-
-def test_for_range_unbound_step():
-    verify_exception(
-        """
-func main():
-    alloc_locals
-    local step = 2
-    for i in range(0, 5, step):
-        [ap] = i * 456
-    end
-    ret
-end
-""",
-        """
-file:?:?: Unknown identifier 'step'.
-    for i in range(0, 5, step):
-                         ^**^
-""",
-    )
-
-
-def test_for_unbound_body_var():
-    verify_exception(
-        """
-func main():
-    alloc_locals
-    local x = 2
-    for i in range(5):
-        [ap] = x; ap++
-    end
-    ret
-end
-""",
-        """
-file:?:?: Unknown identifier 'x'.
-        [ap] = x; ap++
-               ^
-""",
-    )
-
-
-def test_for_compiles_same_independent_of_binding_layout():
-    code_a = """
-func main():
-    alloc_locals
-    local x = 5
-    local y = 2
-    for i in range(10), local(x, y):
-        tempvar f = i * x + y
-    end
-    ret
-end
-"""
-    code_b = """
-func main():
-    alloc_locals
-    local x = 5
-    local y = 2
-    for i in range(10), local(x), local(y):
-        tempvar f = i * x + y
-    end
-    ret
-end
-"""
-    assert (
-        preprocess_str(code=code_a, prime=PRIME).format()
-        == preprocess_str(code=code_b, prime=PRIME).format()
-    )
-
-
-def test_for_access_implicit_arguments():
-    code = """
-func write{implicit_ptr : felt*}(value):
-    let implicit = implicit_ptr
-    let implicit_ptr = implicit_ptr + 1
-    implicit = value
-    ret
-end
-
-func foo{implicit_ptr : felt*}():
-    for i in range(5):
-        write(i)
-    end
-    ret
-end
-"""
-    program = preprocess_str(code=code, prime=PRIME)
-    assert (
-        program.format()
-        == """\
-[fp + (-4)] = [fp + (-3)]
-ret
-[ap] = [fp + (-3)]; ap++
-[ap] = 0; ap++
-call rel 3
-ret
-[ap] = [fp + (-3)] + (-5); ap++
-jmp rel 11 if [ap + (-1)] != 0
-[ap] = [fp + (-4)]; ap++
-[ap] = [fp + (-3)]; ap++
-call rel -14
-[ap] = [fp + (-3)] + 1; ap++
-call rel -10
-ret
-[ap] = [fp + (-4)]; ap++
-=======
 [ap] = 0; ap++
 call rel 3
 ret
@@ -4851,7 +4855,6 @@
 [ap] = [fp + (-3)] + 1; ap++
 call rel -6
 ret
->>>>>>> 6ffbeb3c
 ret
 """
     )