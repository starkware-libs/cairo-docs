import dataclasses
from abc import ABC, abstractmethod
from typing import Optional, Sequence

from starkware.cairo.lang.compiler.ast.expr import Expression
from starkware.cairo.lang.compiler.ast.formatting_utils import (
    LocationField,
    ParticleList,
    Particle,
    SingleParticle,
)
from starkware.cairo.lang.compiler.ast.node import AstNode
from starkware.cairo.lang.compiler.ast.notes import NotesField, Notes
from starkware.cairo.lang.compiler.error_handling import Location


class BoolExpr(AstNode, ABC):
<<<<<<< HEAD
=======
    """
    Base class for all boolean expressions.
    """

>>>>>>> c98771af
    location: Optional[Location] = LocationField

    @abstractmethod
    def to_particle(self) -> Particle:
        """
        Get formatting particle for this expression.
        """


@dataclasses.dataclass
class BoolEqExpr(BoolExpr):
<<<<<<< HEAD
=======
    """
    Represents a trivial (in)equality comparison between two expressions.

    This is the most primitive building block of conditions in ``if`` code element.
    """

>>>>>>> c98771af
    a: Expression
    b: Expression
    eq: bool
    notes: Notes = NotesField
    location: Optional[Location] = LocationField

    def to_particle(self) -> Particle:
        self.notes.assert_no_comments()
        relation = "==" if self.eq else "!="
        return SingleParticle(f"{self.a.format()} {relation} {self.b.format()}")

    def get_children(self) -> Sequence[Optional[AstNode]]:
        return [self.a, self.b]


@dataclasses.dataclass
class BoolAndExpr(BoolExpr):
<<<<<<< HEAD
=======
    """
    Represents logical conjunction of two ``BoolExpr``s (``and`` operator).
    """

>>>>>>> c98771af
    a: BoolExpr
    b: BoolEqExpr
    notes: Notes = NotesField
    location: Optional[Location] = LocationField

    def to_particle(self) -> Particle:
        self.notes.assert_no_comments()
<<<<<<< HEAD
        return ParticleList([self.a.to_particle(), " and ", self.b.to_particle()])
=======
        a = self.a.to_particle()
        a.add_suffix(" and ")
        b = self.b.to_particle()
        return ParticleList([a, b])
>>>>>>> c98771af

    def get_children(self) -> Sequence[Optional[AstNode]]:
        return [self.a, self.b]<|MERGE_RESOLUTION|>--- conflicted
+++ resolved
@@ -15,13 +15,10 @@
 
 
 class BoolExpr(AstNode, ABC):
-<<<<<<< HEAD
-=======
     """
     Base class for all boolean expressions.
     """
 
->>>>>>> c98771af
     location: Optional[Location] = LocationField
 
     @abstractmethod
@@ -33,15 +30,12 @@
 
 @dataclasses.dataclass
 class BoolEqExpr(BoolExpr):
-<<<<<<< HEAD
-=======
     """
     Represents a trivial (in)equality comparison between two expressions.
 
     This is the most primitive building block of conditions in ``if`` code element.
     """
 
->>>>>>> c98771af
     a: Expression
     b: Expression
     eq: bool
@@ -59,13 +53,10 @@
 
 @dataclasses.dataclass
 class BoolAndExpr(BoolExpr):
-<<<<<<< HEAD
-=======
     """
     Represents logical conjunction of two ``BoolExpr``s (``and`` operator).
     """
 
->>>>>>> c98771af
     a: BoolExpr
     b: BoolEqExpr
     notes: Notes = NotesField
@@ -73,14 +64,10 @@
 
     def to_particle(self) -> Particle:
         self.notes.assert_no_comments()
-<<<<<<< HEAD
-        return ParticleList([self.a.to_particle(), " and ", self.b.to_particle()])
-=======
         a = self.a.to_particle()
         a.add_suffix(" and ")
         b = self.b.to_particle()
         return ParticleList([a, b])
->>>>>>> c98771af
 
     def get_children(self) -> Sequence[Optional[AstNode]]:
         return [self.a, self.b]