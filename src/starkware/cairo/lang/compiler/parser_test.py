--- conflicted
+++ resolved
@@ -977,11 +977,7 @@
 
 def test_if_multiline_and():
     # TODO(mkaput, 18/05/2022): This formatting is not ideal, but we cannot use parentheses here
-<<<<<<< HEAD
-    #   due to ambiguity conflict with regular expressions.
-=======
     #   due to ambiguity conflict with arithmetic expressions.
->>>>>>> c98771af
     code = """\
 if a == 0 and b == 0 and c == 0 and
     d == 0 and e == 0:
